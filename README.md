--- conflicted
+++ resolved
@@ -25,7 +25,7 @@
 Set the API endpoint using the `API_URL` environment variable:
 
 ```bash
-export API_URL="https://your-precog-api-instance.com"
+export API_URL="https://precog-api-stg.cnmtrcs.io"
 ```
 
 If not set, the client will use a default example URL.
@@ -75,19 +75,6 @@
 }
 ```
 
-<<<<<<< HEAD
-=======
-### API URL Configuration
-
-Set the API endpoint using the `API_URL` environment variable:
-
-```bash
-export API_URL="https://precog-api-stg.cnmtrcs.io"
-```
-
-If not set, the client will use a default example URL.
-
->>>>>>> b468a3d9
 ## Authentication Requirements
 
 To check the current authentication requirements for the Precog API:
